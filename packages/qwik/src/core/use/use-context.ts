import type { ContainerState } from '../container/container';
import { assertTrue } from '../error/assert';
import { qError, QError_invalidContext, QError_notFoundContext } from '../error/error';
import {
  getVirtualElement,
  type QwikElement,
  type VirtualElement,
} from '../render/dom/virtual-element';
import { verifySerializable } from '../state/common';
import { Q_CTX, VIRTUAL_SYMBOL } from '../state/constants';
import { getContext, type QContext } from '../state/context';
import { fromCamelToKebabCase } from '../util/case';
import { isComment } from '../util/element';
import { qDev, qSerialize } from '../util/qdev';
import { isObject } from '../util/types';
import type { fixMeAny, HostElement } from '../v2/shared/types';
import { invoke } from './use-core';
import { useSequentialScope } from './use-sequential-scope';

// <docs markdown="../readme.md#ContextId">
// !!DO NOT EDIT THIS COMMENT DIRECTLY!!!
// (edit ../readme.md#ContextId instead)
/**
 * ContextId is a typesafe ID for your context.
 *
 * Context is a way to pass stores to the child components without prop-drilling.
 *
 * Use `createContextId()` to create a `ContextId`. A `ContextId` is just a serializable identifier
 * for the context. It is not the context value itself. See `useContextProvider()` and
 * `useContext()` for the values. Qwik needs a serializable ID for the context so that the it can
 * track context providers and consumers in a way that survives resumability.
 *
 * ### Example
 *
 * ```tsx
 * // Declare the Context type.
 * interface TodosStore {
 *   items: string[];
 * }
 * // Create a Context ID (no data is saved here.)
 * // You will use this ID to both create and retrieve the Context.
 * export const TodosContext = createContextId<TodosStore>('Todos');
 *
 * // Example of providing context to child components.
 * export const App = component$(() => {
 *   useContextProvider(
 *     TodosContext,
 *     useStore<TodosStore>({
 *       items: ['Learn Qwik', 'Build Qwik app', 'Profit'],
 *     })
 *   );
 *
 *   return <Items />;
 * });
 *
 * // Example of retrieving the context provided by a parent component.
 * export const Items = component$(() => {
 *   const todos = useContext(TodosContext);
 *   return (
 *     <ul>
 *       {todos.items.map((item) => (
 *         <li>{item}</li>
 *       ))}
 *     </ul>
 *   );
 * });
 *
 * ```
 *
 * @public
 */
// </docs>
export interface ContextId<STATE> {
  /** Design-time property to store type information for the context. */
  readonly __brand_context_type__: STATE;
  /** A unique ID for the context. */
  readonly id: string;
}

// <docs markdown="../readme.md#createContextId">
// !!DO NOT EDIT THIS COMMENT DIRECTLY!!!
// (edit ../readme.md#createContextId instead)
/**
 * Create a context ID to be used in your application. The name should be written with no spaces.
 *
 * Context is a way to pass stores to the child components without prop-drilling.
 *
 * Use `createContextId()` to create a `ContextId`. A `ContextId` is just a serializable identifier
 * for the context. It is not the context value itself. See `useContextProvider()` and
 * `useContext()` for the values. Qwik needs a serializable ID for the context so that the it can
 * track context providers and consumers in a way that survives resumability.
 *
 * ### Example
 *
 * ```tsx
 * // Declare the Context type.
 * interface TodosStore {
 *   items: string[];
 * }
 * // Create a Context ID (no data is saved here.)
 * // You will use this ID to both create and retrieve the Context.
 * export const TodosContext = createContextId<TodosStore>('Todos');
 *
 * // Example of providing context to child components.
 * export const App = component$(() => {
 *   useContextProvider(
 *     TodosContext,
 *     useStore<TodosStore>({
 *       items: ['Learn Qwik', 'Build Qwik app', 'Profit'],
 *     })
 *   );
 *
 *   return <Items />;
 * });
 *
 * // Example of retrieving the context provided by a parent component.
 * export const Items = component$(() => {
 *   const todos = useContext(TodosContext);
 *   return (
 *     <ul>
 *       {todos.items.map((item) => (
 *         <li>{item}</li>
 *       ))}
 *     </ul>
 *   );
 * });
 *
 * ```
 *
 * @param name - The name of the context.
 * @public
 */
// </docs>
export const createContextId = <STATE = unknown>(name: string): ContextId<STATE> => {
  assertTrue(/^[\w/.-]+$/.test(name), 'Context name must only contain A-Z,a-z,0-9, _', name);
  return /*#__PURE__*/ Object.freeze({
    id: fromCamelToKebabCase(name),
  } as any);
};

// <docs markdown="../readme.md#useContextProvider">
// !!DO NOT EDIT THIS COMMENT DIRECTLY!!!
// (edit ../readme.md#useContextProvider instead)
/**
 * Assign a value to a Context.
 *
 * Use `useContextProvider()` to assign a value to a context. The assignment happens in the
 * component's function. Once assigned, use `useContext()` in any child component to retrieve the
 * value.
 *
 * Context is a way to pass stores to the child components without prop-drilling. Note that scalar
 * values are allowed, but for reactivity you need signals or stores.
 *
 * ### Example
 *
 * ```tsx
 * // Declare the Context type.
 * interface TodosStore {
 *   items: string[];
 * }
 * // Create a Context ID (no data is saved here.)
 * // You will use this ID to both create and retrieve the Context.
 * export const TodosContext = createContextId<TodosStore>('Todos');
 *
 * // Example of providing context to child components.
 * export const App = component$(() => {
 *   useContextProvider(
 *     TodosContext,
 *     useStore<TodosStore>({
 *       items: ['Learn Qwik', 'Build Qwik app', 'Profit'],
 *     })
 *   );
 *
 *   return <Items />;
 * });
 *
 * // Example of retrieving the context provided by a parent component.
 * export const Items = component$(() => {
 *   const todos = useContext(TodosContext);
 *   return (
 *     <ul>
 *       {todos.items.map((item) => (
 *         <li>{item}</li>
 *       ))}
 *     </ul>
 *   );
 * });
 *
 * ```
 *
 * @param context - The context to assign a value to.
 * @param value - The value to assign to the context.
 * @public
 */
// </docs>
<<<<<<< HEAD
export const useContextProvider = <STATE extends object>(
  context: ContextId<STATE>,
  newValue: STATE
) => {
  const { val, set, elCtx, iCtx } = useSequentialScope<1>();
=======
export const useContextProvider = <STATE>(context: ContextId<STATE>, newValue: STATE) => {
  const { val, set, elCtx } = useSequentialScope<boolean>();
>>>>>>> 157f7b01
  if (val !== undefined) {
    return;
  }
  if (qDev) {
    validateContext(context);
  }
  if (qDev && qSerialize) {
    verifySerializable(newValue);
  }
  if (iCtx.$container2$) {
    iCtx.$container2$.setContext(iCtx.$hostElement$ as fixMeAny as HostElement, context, newValue);
  } else {
    const contexts = (elCtx.$contexts$ ||= new Map());
    contexts.set(context.id, newValue);
  }
  set(1);
};

export interface UseContext {
  <STATE, T>(context: ContextId<STATE>, transformer: (value: STATE) => T): T;
  <STATE, T>(context: ContextId<STATE>, defaultValue: T): STATE | T;
  <STATE>(context: ContextId<STATE>): STATE;
}

// <docs markdown="../readme.md#useContext">
// !!DO NOT EDIT THIS COMMENT DIRECTLY!!!
// (edit ../readme.md#useContext instead)
/**
 * Retrieve Context value.
 *
 * Use `useContext()` to retrieve the value of context in a component. To retrieve a value a parent
 * component needs to invoke `useContextProvider()` to assign a value.
 *
 * ### Example
 *
 * ```tsx
 * // Declare the Context type.
 * interface TodosStore {
 *   items: string[];
 * }
 * // Create a Context ID (no data is saved here.)
 * // You will use this ID to both create and retrieve the Context.
 * export const TodosContext = createContextId<TodosStore>('Todos');
 *
 * // Example of providing context to child components.
 * export const App = component$(() => {
 *   useContextProvider(
 *     TodosContext,
 *     useStore<TodosStore>({
 *       items: ['Learn Qwik', 'Build Qwik app', 'Profit'],
 *     })
 *   );
 *
 *   return <Items />;
 * });
 *
 * // Example of retrieving the context provided by a parent component.
 * export const Items = component$(() => {
 *   const todos = useContext(TodosContext);
 *   return (
 *     <ul>
 *       {todos.items.map((item) => (
 *         <li>{item}</li>
 *       ))}
 *     </ul>
 *   );
 * });
 *
 * ```
 *
 * @param context - The context to retrieve a value from.
 * @public
 */
// </docs>
export const useContext: UseContext = <STATE>(
  context: ContextId<STATE>,
  defaultValue?: STATE | ((current: STATE | undefined) => STATE)
) => {
  const { val, set, iCtx, elCtx } = useSequentialScope<STATE>();
  if (val !== undefined) {
    return val;
  }
  if (qDev) {
    validateContext(context);
  }

  let value: STATE | undefined;
  if (iCtx.$container2$) {
    value = iCtx.$container2$.resolveContext(
      iCtx.$hostElement$ as fixMeAny as HostElement,
      context
    );
  } else {
    value = resolveContext<STATE>(context, elCtx, iCtx.$renderCtx$.$static$.$containerState$);
  }
  if (typeof defaultValue === 'function') {
    return set(invoke(undefined, defaultValue as any, value));
  }
  if (value !== undefined) {
    return set(value);
  }
  if (defaultValue !== undefined) {
    return set(defaultValue);
  }
  throw qError(QError_notFoundContext, context.id);
};

/** Find a wrapping Virtual component in the DOM */
const findParentCtx = (el: QwikElement | null, containerState: ContainerState) => {
  let node = el;
  let stack = 1;
  while (node && !node.hasAttribute?.('q:container')) {
    // Walk the siblings backwards, each comment might be the Virtual wrapper component
    while ((node = node.previousSibling as QwikElement | null)) {
      if (isComment(node)) {
        const virtual = (node as any)[VIRTUAL_SYMBOL] as VirtualElement;
        if (virtual) {
          const qtx = (virtual as any)[Q_CTX] as QContext | undefined;
          if (node === virtual.open) {
            // We started inside this node so this is our parent
            return qtx ?? getContext(virtual, containerState);
          }
          // This is a sibling, check if it knows our parent
          if (qtx?.$parentCtx$) {
            return qtx.$parentCtx$;
          }
          // Skip over this entire virtual sibling
          node = virtual;
          continue;
        }
        if (node.data === '/qv') {
          stack++;
        } else if (node.data.startsWith('qv ')) {
          stack--;
          if (stack === 0) {
            return getContext(getVirtualElement(node)!, containerState);
          }
        }
      }
    }
    // No more siblings, walk up the DOM tree. The parent will never be a Virtual component.
    node = el!.parentElement;
    el = node;
  }
  return null;
};

const getParentProvider = (ctx: QContext, containerState: ContainerState): QContext | null => {
  // `null` means there's no parent, `undefined` means we don't know yet.
  if (ctx.$parentCtx$ === undefined) {
    // Not fully resumed container, find context from DOM
    // We cannot recover $realParentCtx$ from this but that's fine because we don't need to pause on the client
    ctx.$parentCtx$ = findParentCtx(ctx.$element$, containerState);
  }
  /**
   * Note, the parentCtx is used during pause to to get the immediate parent, so we can't shortcut
   * the search for $contexts$ here. If that turns out to be needed, it needs to be cached in a
   * separate property.
   */
  return ctx.$parentCtx$;
};

export const resolveContext = <STATE>(
  context: ContextId<STATE>,
  hostCtx: QContext,
  containerState: ContainerState
): STATE | undefined => {
  const contextID = context.id;
  if (!hostCtx) {
    return;
  }
  let ctx = hostCtx;
  while (ctx) {
    const found = ctx.$contexts$?.get(contextID);
    if (found) {
      return found;
    }
    ctx = getParentProvider(ctx, containerState)!;
  }
};

export const validateContext = (context: ContextId<any>) => {
  if (!isObject(context) || typeof context.id !== 'string' || context.id.length === 0) {
    throw qError(QError_invalidContext, context);
  }
};<|MERGE_RESOLUTION|>--- conflicted
+++ resolved
@@ -193,16 +193,8 @@
  * @public
  */
 // </docs>
-<<<<<<< HEAD
-export const useContextProvider = <STATE extends object>(
-  context: ContextId<STATE>,
-  newValue: STATE
-) => {
+export const useContextProvider = <STATE>(context: ContextId<STATE>, newValue: STATE) => {
   const { val, set, elCtx, iCtx } = useSequentialScope<1>();
-=======
-export const useContextProvider = <STATE>(context: ContextId<STATE>, newValue: STATE) => {
-  const { val, set, elCtx } = useSequentialScope<boolean>();
->>>>>>> 157f7b01
   if (val !== undefined) {
     return;
   }
